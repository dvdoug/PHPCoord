<?php
/**
 * PHPCoord.
 *
 * @author Doug Wright
 */
declare(strict_types=1);

namespace PHPCoord\CoordinateReferenceSystem;

use function array_merge;
use PHPCoord\Exception\UnknownCoordinateReferenceSystemException;

abstract class Geographic extends CoordinateReferenceSystem
{
<<<<<<< HEAD
    public static function fromSRID(string $srid)
=======
    private static array $supportedCache = [];

    public static function fromSRID(string $srid): self
>>>>>>> 2c3ddf23
    {
        if (isset(Geographic2D::getSupportedSRIDs()[$srid])) {
            return Geographic2D::fromSRID($srid);
        }

        if (isset(Geographic3D::getSupportedSRIDs()[$srid])) {
            return Geographic3D::fromSRID($srid);
        }

        throw new UnknownCoordinateReferenceSystemException($srid);
    }

    public static function getSupportedSRIDs(): array
    {
        if (!self::$supportedCache) {
            self::$supportedCache = array_merge(Geographic2D::getSupportedSRIDs(), Geographic3D::getSupportedSRIDs());
        }

        return self::$supportedCache;
    }
}<|MERGE_RESOLUTION|>--- conflicted
+++ resolved
@@ -13,13 +13,9 @@
 
 abstract class Geographic extends CoordinateReferenceSystem
 {
-<<<<<<< HEAD
+    private static $supportedCache = [];
+
     public static function fromSRID(string $srid)
-=======
-    private static array $supportedCache = [];
-
-    public static function fromSRID(string $srid): self
->>>>>>> 2c3ddf23
     {
         if (isset(Geographic2D::getSupportedSRIDs()[$srid])) {
             return Geographic2D::fromSRID($srid);
