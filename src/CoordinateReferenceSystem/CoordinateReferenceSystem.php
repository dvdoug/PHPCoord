--- conflicted
+++ resolved
@@ -47,11 +47,7 @@
 
     protected $datum;
 
-<<<<<<< HEAD
-    protected $boundingBox;
-=======
-    protected BoundingArea $boundingArea;
->>>>>>> e2f92ad7
+    protected $boundingArea;
 
     private static $cachedObjects = [];
 
