<?php
/**
 * PHPCoord.
 *
 * @author Doug Wright
 */
declare(strict_types=1);

namespace PHPCoord\Geometry;

/**
 * @deprecated use BoundingArea directly
 */
class GeographicPolygon extends BoundingArea
{
<<<<<<< HEAD
    protected $vertices;

    protected $crossesAntimeridian;

    protected function __construct(array $vertices, bool $crossesAntimeridian)
    {
        if (count($vertices) !== 4) {
            throw new InvalidArgumentException('A bounding box must have exactly 4 vertices (be rectangular)');
        }
        $this->vertices = $vertices;
        $this->crossesAntimeridian = $crossesAntimeridian;

        if ($this->crossesAntimeridian) { //convert polygon to be antimeridian based
            foreach ($this->vertices as &$vertex) {
                $vertex[0] += 180;
                if ($vertex[0] > 180) {
                    $vertex[0] -= 360;
                }
            }
        }
    }

    /**
     * @param array<array<int,int>> $vertices [[long,lat], [long,lat]...]
     */
    public static function createFromArray(array $vertices, bool $crossesAntimeridian): self
    {
        return new self($vertices, $crossesAntimeridian);
    }

    public static function createWorld(): self
    {
        return new self([[-180, -90], [-180, 90], [180, 90], [180, -90]], false);
    }

    public function containsPoint(GeographicValue $point): bool
    {
        if ($this->crossesAntimeridian) {
            $longitude = $point->getLongitude()->add(new Degree(180));
            $point = new GeographicValue($point->getLatitude(), $longitude, $point->getHeight(), $point->getDatum());
        }

        [$lon1, $lat1] = $this->vertices[0];
        [$lon2, $lat2] = $this->vertices[2];
        $west = min($lon1, $lon2);
        $east = max($lon1, $lon2);
        $south = min($lat1, $lat2);
        $north = max($lat1, $lat2);

        $latitude = $point->getLatitude()->asDegrees()->getValue();
        $longitude = $point->getLongitude()->asDegrees()->getValue();

        return $latitude <= $north && $latitude >= $south && $longitude >= $west && $longitude <= $east;
    }

    public function getCentre(): array
    {
        [$west, $south] = $this->vertices[0];
        [$east, $north] = $this->vertices[2];

        $latitude = new Degree(($north + $south) / 2);
        $longitude = new Degree(($west + $east) / 2);
        if ($this->crossesAntimeridian) {
            $longitude = $longitude->subtract(new Degree(180));
        }

        return [$latitude, $longitude];
    }
=======
>>>>>>> e2f92ad7
}<|MERGE_RESOLUTION|>--- conflicted
+++ resolved
@@ -13,75 +13,4 @@
  */
 class GeographicPolygon extends BoundingArea
 {
-<<<<<<< HEAD
-    protected $vertices;
-
-    protected $crossesAntimeridian;
-
-    protected function __construct(array $vertices, bool $crossesAntimeridian)
-    {
-        if (count($vertices) !== 4) {
-            throw new InvalidArgumentException('A bounding box must have exactly 4 vertices (be rectangular)');
-        }
-        $this->vertices = $vertices;
-        $this->crossesAntimeridian = $crossesAntimeridian;
-
-        if ($this->crossesAntimeridian) { //convert polygon to be antimeridian based
-            foreach ($this->vertices as &$vertex) {
-                $vertex[0] += 180;
-                if ($vertex[0] > 180) {
-                    $vertex[0] -= 360;
-                }
-            }
-        }
-    }
-
-    /**
-     * @param array<array<int,int>> $vertices [[long,lat], [long,lat]...]
-     */
-    public static function createFromArray(array $vertices, bool $crossesAntimeridian): self
-    {
-        return new self($vertices, $crossesAntimeridian);
-    }
-
-    public static function createWorld(): self
-    {
-        return new self([[-180, -90], [-180, 90], [180, 90], [180, -90]], false);
-    }
-
-    public function containsPoint(GeographicValue $point): bool
-    {
-        if ($this->crossesAntimeridian) {
-            $longitude = $point->getLongitude()->add(new Degree(180));
-            $point = new GeographicValue($point->getLatitude(), $longitude, $point->getHeight(), $point->getDatum());
-        }
-
-        [$lon1, $lat1] = $this->vertices[0];
-        [$lon2, $lat2] = $this->vertices[2];
-        $west = min($lon1, $lon2);
-        $east = max($lon1, $lon2);
-        $south = min($lat1, $lat2);
-        $north = max($lat1, $lat2);
-
-        $latitude = $point->getLatitude()->asDegrees()->getValue();
-        $longitude = $point->getLongitude()->asDegrees()->getValue();
-
-        return $latitude <= $north && $latitude >= $south && $longitude >= $west && $longitude <= $east;
-    }
-
-    public function getCentre(): array
-    {
-        [$west, $south] = $this->vertices[0];
-        [$east, $north] = $this->vertices[2];
-
-        $latitude = new Degree(($north + $south) / 2);
-        $longitude = new Degree(($west + $east) / 2);
-        if ($this->crossesAntimeridian) {
-            $longitude = $longitude->subtract(new Degree(180));
-        }
-
-        return [$latitude, $longitude];
-    }
-=======
->>>>>>> e2f92ad7
 }