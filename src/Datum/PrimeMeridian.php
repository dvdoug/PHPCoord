--- conflicted
+++ resolved
@@ -169,13 +169,9 @@
         ],
     ];
 
-<<<<<<< HEAD
+    private static $cachedObjects = [];
+
     private $name;
-=======
-    private static array $cachedObjects = [];
-
-    private string $name;
->>>>>>> 2c3ddf23
 
     private $greenwichLongitude;
 
