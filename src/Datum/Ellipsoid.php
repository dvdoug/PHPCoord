<?php
/**
 * PHPCoord.
 *
 * @author Doug Wright
 */
declare(strict_types=1);

namespace PHPCoord\Datum;

use PHPCoord\Exception\UnknownEllipsoidException;
use PHPCoord\UnitOfMeasure\Length\Length;
use function sqrt;

class Ellipsoid
{
    /**
     * Airy 1830
     * Original definition is a=20923713, b=20853810 feet of 1796. 1/f is given to 7 decimal places. For the 1936
     * retriangulation OSGB defines the relationship of 10 feet of 1796 to the International metre through
     * ([10^0.48401603]/10) exactly = 0.3048007491...
     */
    public const EPSG_AIRY_1830 = 'urn:ogc:def:ellipsoid:EPSG::7001';

    /**
     * Airy Modified 1849
     * OSGB Airy 1830 figure (ellipsoid code 7001) rescaled by 0.999965 to best fit the scale of the 19th century
     * primary triangulation of Ireland.
     */
    public const EPSG_AIRY_MODIFIED_1849 = 'urn:ogc:def:ellipsoid:EPSG::7002';

    /**
     * Australian National Spheroid
     * Based on the GRS 1967 figure but with 1/f taken to 2 decimal places exactly.  The dimensions are also used as
     * the GRS 1967 Modified ellipsoid (see code 7050).
     */
    public const EPSG_AUSTRALIAN_NATIONAL_SPHEROID = 'urn:ogc:def:ellipsoid:EPSG::7003';

    /**
     * Average Terrestrial System 1977.
     */
    public const EPSG_AVERAGE_TERRESTRIAL_SYSTEM_1977 = 'urn:ogc:def:ellipsoid:EPSG::7041';

    /**
     * Bessel 1841
     * Original Bessel definition is a=3272077.14 and b=3261139.33 toise. This used a weighted mean of values from
     * several authors but did not account for differences in the length of the various toise: the "Bessel toise" is
     * therefore of uncertain length.
     */
    public const EPSG_BESSEL_1841 = 'urn:ogc:def:ellipsoid:EPSG::7004';

    /**
     * Bessel Modified
     * Used in Norway and also in Sweden with a 1mm increase in semi-major axis.
     */
    public const EPSG_BESSEL_MODIFIED = 'urn:ogc:def:ellipsoid:EPSG::7005';

    /**
     * Bessel Namibia (GLM)
     * The semi-major axis has the same value as the Bessel 1841 ellipsoid (code 7004) but is in different units -
     * German Legal Metres rather than International metres - hence a different size.  a = 6377483.865 International
     * metres. Used in Namibia.
     */
    public const EPSG_BESSEL_NAMIBIA_GLM = 'urn:ogc:def:ellipsoid:EPSG::7046';

    /**
     * CGCS2000
     * Defining parameters semi-major axis, flattening and angular velocity are same as for GRS 1980 (ellipsoid code
     * 7019); GM = 3986004.4e8 m*m*m/s/s (from NASA 1986 Lageos determination).
     */
    public const EPSG_CGCS2000 = 'urn:ogc:def:ellipsoid:EPSG::1024';

    /**
     * Clarke 1858
     * Clarke's 1858/II solution. Derived parameters: a = 6378293.645m using his 1865 ratio of 0.3047972654 feet per
     * metre; 1/f = 294.26068…  In Australia and Amoco Trinidad 1/f taken to two decimal places (294.26 exactly);
     * elsewhere a and b used to derive 1/f.
     */
    public const EPSG_CLARKE_1858 = 'urn:ogc:def:ellipsoid:EPSG::7007';

    /**
     * Clarke 1866
     * Original definition a=20926062 and b=20855121 (British) feet. Uses Clarke's 1865 inch-metre ratio of 39.370432
     * to obtain metres. (Metric value then converted to US survey feet for use in the US and international feet for
     * use in Cayman Islands).
     */
    public const EPSG_CLARKE_1866 = 'urn:ogc:def:ellipsoid:EPSG::7008';

    /**
     * Clarke 1866 Authalic Sphere
     * Authalic sphere derived from Clarke 1866 ellipsoid (code 7008).
     */
    public const EPSG_CLARKE_1866_AUTHALIC_SPHERE = 'urn:ogc:def:ellipsoid:EPSG::7052';

    /**
     * Clarke 1880
     * Clarke gave a and b and also 1/f=293.465 (to 3 decimal places exactly). In the 19th century b was normally given
     * as the second defining parameter.
     */
    public const EPSG_CLARKE_1880 = 'urn:ogc:def:ellipsoid:EPSG::7034';

    /**
     * Clarke 1880 (Arc)
     * Adopts Clarke's value for a with derived 1/f.  Uses his 1865 ratio of 39.370432 inch per metre to convert
     * semi-major axis to metres.
     */
    public const EPSG_CLARKE_1880_ARC = 'urn:ogc:def:ellipsoid:EPSG::7013';

    /**
     * Clarke 1880 (Benoit)
     * Adopts Clarke's values for a and b.  Uses Benoit's 1895 ratio of 0.9143992 metres per yard to convert to metres.
     */
    public const EPSG_CLARKE_1880_BENOIT = 'urn:ogc:def:ellipsoid:EPSG::7010';

    /**
     * Clarke 1880 (IGN)
     * Adopts Clarke's values for a and b using his 1865 ratio of 39.370432 inches per metre to convert axes to metres.
     */
    public const EPSG_CLARKE_1880_IGN = 'urn:ogc:def:ellipsoid:EPSG::7011';

    /**
     * Clarke 1880 (RGS)
     * Adopts Clarke's values for a and 1/f.  Adopts his 1865 ratio of 39.370432 inches per metre to convert semi-major
     * axis to metres. Also known as Clarke Modified 1880.
     */
    public const EPSG_CLARKE_1880_RGS = 'urn:ogc:def:ellipsoid:EPSG::7012';

    /**
     * Clarke 1880 (SGA 1922)
     * Used in Old French Triangulation (ATF).   Uses Clarke's 1865 inch-metre ratio of 39.370432 to convert axes to
     * metres.
     */
    public const EPSG_CLARKE_1880_SGA_1922 = 'urn:ogc:def:ellipsoid:EPSG::7014';

    /**
     * Clarke 1880 (international foot)
     * Clarke's 1880 definition in feet assumed for the purposes of metric conversion to be international foot. a =
     * 6378306.370…metres. 1/f derived from a and b = 293.4663077… Used in Fiji.
     */
    public const EPSG_CLARKE_1880_INTERNATIONAL_FOOT = 'urn:ogc:def:ellipsoid:EPSG::7055';

    /**
     * Danish 1876
     * Semi-major axis originally given as 3271883.25 toise. Uses toise to French metre ratio of 1.94903631 to two
     * decimal place precision. An alternative ratio with the German legal metre of 1.9490622 giving 6377104m has not
     * been used in Danish work.
     */
    public const EPSG_DANISH_1876 = 'urn:ogc:def:ellipsoid:EPSG::7051';

    /**
     * Everest (1830 Definition)
     * Everest gave a and b to 2 decimal places and also 1/f=300.8017 (to 4 decimal places exactly). In the 19th
     * century b was normally given as the second defining parameter.
     */
    public const EPSG_EVEREST_1830_DEFINITION = 'urn:ogc:def:ellipsoid:EPSG::7042';

    /**
     * Everest 1830 (1937 Adjustment)
     * Used for the 1937 readjustment of Indian triangulation.  Clarke's 1865 Indian-British foot ratio (0.99999566)
     * and Benoit's 1898 British inch-metre ratio (39.370113) rounded as 0.30479841 exactly and applied to Everest's
     * 1830 definition taken as a and 1/f.
     */
    public const EPSG_EVEREST_1830_1937_ADJUSTMENT = 'urn:ogc:def:ellipsoid:EPSG::7015';

    /**
     * Everest 1830 (1962 Definition)
     * Used by Pakistan since metrication.  Clarke's 1865 Indian foot-British foot ratio (0.99999566) and his 1865
     * British inch-metre ratio (39.369971) rounded with slight error as 1 Ind ft = 0.3047995m exactly and applied to
     * Everest's 1830 definition of a & b.
     */
    public const EPSG_EVEREST_1830_1962_DEFINITION = 'urn:ogc:def:ellipsoid:EPSG::7044';

    /**
     * Everest 1830 (1967 Definition)
     * Adopted 1967 for use in East Malaysia.  Applies Sears 1922 inch-metre ratio of 39.370147 to Everest 1830
     * original definition of a and 1/f but with a taken to be in British rather than Indian feet.
     */
    public const EPSG_EVEREST_1830_1967_DEFINITION = 'urn:ogc:def:ellipsoid:EPSG::7016';

    /**
     * Everest 1830 (1975 Definition)
     * Used by India since metrication.  Clarke's 1865 Indian foot-British foot ratio (0.99999566) and his 1865 British
     * inch-metre ratio (39.369971) rounded as 1 Ind ft = 0.3047995m exactly applied to Everest's 1830 original
     * definition taken as a and b.
     */
    public const EPSG_EVEREST_1830_1975_DEFINITION = 'urn:ogc:def:ellipsoid:EPSG::7045';

    /**
     * Everest 1830 (RSO 1969)
     * Adopted for 1969 metrication of peninsula Malaysia RSO grid.  Uses Sears 1922 yard-metre ratio truncated to 6
     * significant figures applied to Everest 1830 original definition of a and 1/f but with a taken to be in British
     * rather than Indian feet.
     */
    public const EPSG_EVEREST_1830_RSO_1969 = 'urn:ogc:def:ellipsoid:EPSG::7056';

    /**
     * Everest 1830 Modified
     * Adopted 1967 for use in West Malaysia.  Applies Benoit 1898 inch-metre ratio of 39.370113 to Everest 1830
     * original definition of a and 1/f but with a taken to be in British rather than Indian feet.
     */
    public const EPSG_EVEREST_1830_MODIFIED = 'urn:ogc:def:ellipsoid:EPSG::7018';

    /**
     * GEM 10C
     * Used for  GEM 10C Gravity Potential Model.
     */
    public const EPSG_GEM_10C = 'urn:ogc:def:ellipsoid:EPSG::7031';

    /**
     * GRS 1967
     * Adopted by IUGG 1967 Lucerne.  1/f given is derived from geocentric gravitational constant (GM)= 398603e9
     * m*m*m/s/s; dynamic form factor (J2) = 0.0010827 and Earth's angular velocity w = 7.2921151467e-5 rad/s. See also
     * GRS 1967 Modified (code 7050).
     */
    public const EPSG_GRS_1967 = 'urn:ogc:def:ellipsoid:EPSG::7036';

    /**
     * GRS 1967 Modified
     * Based on the GRS 1967 figure (code 7036) but with 1/f taken to 2 decimal places exactly. Used with SAD69 and
     * TWD67 datums. The dimensions are also used as the Australian National Spheroid (code 7003).
     */
    public const EPSG_GRS_1967_MODIFIED = 'urn:ogc:def:ellipsoid:EPSG::7050';

    /**
     * GRS 1980
     * Adopted by IUGG 1979 Canberra.  Inverse flattening is derived from geocentric gravitational constant GM =
     * 3986005e8 m*m*m/s/s; dynamic form factor J2 = 108263e-8 and Earth's angular velocity = 7292115e-11 rad/s.
     */
    public const EPSG_GRS_1980 = 'urn:ogc:def:ellipsoid:EPSG::7019';

    /**
     * GRS 1980 Authalic Sphere
     * Authalic sphere derived from GRS 1980 ellipsoid (code 7019).  (An authalic sphere is one with a surface area
     * equal to the surface area of the ellipsoid). 1/f is infinite.
     */
    public const EPSG_GRS_1980_AUTHALIC_SPHERE = 'urn:ogc:def:ellipsoid:EPSG::7048';

    /**
     * GSK-2011.
     */
    public const EPSG_GSK_2011 = 'urn:ogc:def:ellipsoid:EPSG::1025';

    /**
     * Helmert 1906
     * Helmert 1906/III solution.
     */
    public const EPSG_HELMERT_1906 = 'urn:ogc:def:ellipsoid:EPSG::7020';

    /**
     * Hough 1960.
     */
    public const EPSG_HOUGH_1960 = 'urn:ogc:def:ellipsoid:EPSG::7053';

    /**
     * Hughes 1980
     * Used in US DMSP SSM/I microwave sensor processing software. Semi-minor axis derived from
     * eccentricity=0.081816153. Semi-major axis (a) sometimes given as 3443.992nm which OGP suspects is a derived
     * approximation. OGP conversion assumes 1nm=1852m exactly.
     */
    public const EPSG_HUGHES_1980 = 'urn:ogc:def:ellipsoid:EPSG::7058';

    /**
     * IAG 1975.
     */
    public const EPSG_IAG_1975 = 'urn:ogc:def:ellipsoid:EPSG::7049';

    /**
     * Indonesian National Spheroid
     * Based on the GRS 1967 figure but with 1/f taken to 3 decimal places exactly.
     */
    public const EPSG_INDONESIAN_NATIONAL_SPHEROID = 'urn:ogc:def:ellipsoid:EPSG::7021';

    /**
     * International 1924
     * Adopted by IUGG 1924 in Madrid. Based on Hayford 1909/1910 figures.
     */
    public const EPSG_INTERNATIONAL_1924 = 'urn:ogc:def:ellipsoid:EPSG::7022';

    /**
     * International 1924 Authalic Sphere
     * Authalic sphere derived from International 1924 ellipsoid (code 7022).
     */
    public const EPSG_INTERNATIONAL_1924_AUTHALIC_SPHERE = 'urn:ogc:def:ellipsoid:EPSG::7057';

    /**
     * Krassowsky 1940.
     */
    public const EPSG_KRASSOWSKY_1940 = 'urn:ogc:def:ellipsoid:EPSG::7024';

    /**
     * NWL 9D
     * Used by Transit Precise Ephemeris between October 1971 and January 1987.
     */
    public const EPSG_NWL_9D = 'urn:ogc:def:ellipsoid:EPSG::7025';

    /**
     * OSU86F
     * Used for OSU86 gravity potential (geoidal) model.
     */
    public const EPSG_OSU86F = 'urn:ogc:def:ellipsoid:EPSG::7032';

    /**
     * OSU91A
     * Used for OSU91 gravity potential (geoidal) model.
     */
    public const EPSG_OSU91A = 'urn:ogc:def:ellipsoid:EPSG::7033';

    /**
     * PZ-90
     * Earth's angular velocity ω = 7.292115e-5 rad/sec; gravitational constant GM =  3986004.418e8 m*m*m/s/s.
     */
    public const EPSG_PZ_90 = 'urn:ogc:def:ellipsoid:EPSG::7054';

    /**
     * Plessis 1817
     * Rescaling of Delambre 1810 figure (a=6376985 m) to make meridional arc from equator to pole equal to 10000000
     * metres exactly. (Ref: Strasser).
     */
    public const EPSG_PLESSIS_1817 = 'urn:ogc:def:ellipsoid:EPSG::7027';

    /**
     * Struve 1860
     * Original definition of semi-major axis given as 3272539 toise.  In "Ellipsoidisch Parameter der Erdfigur
     * (1800-1950)" , Strasser suggests a conversion factor of 1.94903631 which gives a=6378297.337 metres.
     */
    public const EPSG_STRUVE_1860 = 'urn:ogc:def:ellipsoid:EPSG::7028';

    /**
     * WGS 72.
     */
    public const EPSG_WGS_72 = 'urn:ogc:def:ellipsoid:EPSG::7043';

    /**
     * WGS 84
     * 1/f derived from four defining parameters semi-major axis; C20 = -484.16685*10e-6; earth's angular velocity ω =
     * 7292115e-11 rad/sec; gravitational constant GM = 3986005e8 m*m*m/s/s. In 1994 new GM = 3986004.418e8 m*m*m/s/s
     * but a and 1/f retained.
     */
    public const EPSG_WGS_84 = 'urn:ogc:def:ellipsoid:EPSG::7030';

    /**
     * War Office
     * In non-metric form, a=20926201 Gold Coast feet. DMA Technical Manual 8358.1 and data derived from this quotes
     * value for semi-major axis as 6378300.58m: OGP recommends use of defined value 6378300m exactly.
     */
    public const EPSG_WAR_OFFICE = 'urn:ogc:def:ellipsoid:EPSG::7029';

    /**
     * Zach 1812
     * Defined as log a = 6.5266022 Klafter (Austrian fathom, Kl), log b = 6.5251990 Kl. a=10^6.526 6022 = 3362035 Kl.
     * Then using the Austro-Hungarian 1871 KL/m legal ratio of 1.89648384, a = 6376045m.
     */
    public const EPSG_ZACH_1812 = 'urn:ogc:def:ellipsoid:EPSG::1026';

    protected static $sridData = [
        'urn:ogc:def:ellipsoid:EPSG::1024' => [
            'name' => 'CGCS2000',
            'semi_major_axis' => 6378137.0,
            'semi_minor_axis' => 6356752.314140356,
            'uom' => 'urn:ogc:def:uom:EPSG::9001',
        ],
        'urn:ogc:def:ellipsoid:EPSG::1025' => [
            'name' => 'GSK-2011',
            'semi_major_axis' => 6378136.5,
            'semi_minor_axis' => 6356751.757955603,
            'uom' => 'urn:ogc:def:uom:EPSG::9001',
        ],
        'urn:ogc:def:ellipsoid:EPSG::1026' => [
            'name' => 'Zach 1812',
            'semi_major_axis' => 6376045.0,
            'semi_minor_axis' => 6355477.112903226,
            'uom' => 'urn:ogc:def:uom:EPSG::9001',
        ],
        'urn:ogc:def:ellipsoid:EPSG::7001' => [
            'name' => 'Airy 1830',
            'semi_major_axis' => 6377563.396,
            'semi_minor_axis' => 6356256.909237285,
            'uom' => 'urn:ogc:def:uom:EPSG::9001',
        ],
        'urn:ogc:def:ellipsoid:EPSG::7002' => [
            'name' => 'Airy Modified 1849',
            'semi_major_axis' => 6377340.189,
            'semi_minor_axis' => 6356034.447938534,
            'uom' => 'urn:ogc:def:uom:EPSG::9001',
        ],
        'urn:ogc:def:ellipsoid:EPSG::7003' => [
            'name' => 'Australian National Spheroid',
            'semi_major_axis' => 6378160.0,
            'semi_minor_axis' => 6356774.719195306,
            'uom' => 'urn:ogc:def:uom:EPSG::9001',
        ],
        'urn:ogc:def:ellipsoid:EPSG::7004' => [
            'name' => 'Bessel 1841',
            'semi_major_axis' => 6377397.155,
            'semi_minor_axis' => 6356078.962818189,
            'uom' => 'urn:ogc:def:uom:EPSG::9001',
        ],
        'urn:ogc:def:ellipsoid:EPSG::7005' => [
            'name' => 'Bessel Modified',
            'semi_major_axis' => 6377492.018,
            'semi_minor_axis' => 6356173.508712696,
            'uom' => 'urn:ogc:def:uom:EPSG::9001',
        ],
        'urn:ogc:def:ellipsoid:EPSG::7007' => [
            'name' => 'Clarke 1858',
            'semi_major_axis' => 20926348.0,
            'semi_minor_axis' => 20855233.0,
            'uom' => 'urn:ogc:def:uom:EPSG::9005',
        ],
        'urn:ogc:def:ellipsoid:EPSG::7008' => [
            'name' => 'Clarke 1866',
            'semi_major_axis' => 6378206.4,
            'semi_minor_axis' => 6356583.8,
            'uom' => 'urn:ogc:def:uom:EPSG::9001',
        ],
        'urn:ogc:def:ellipsoid:EPSG::7010' => [
            'name' => 'Clarke 1880 (Benoit)',
            'semi_major_axis' => 6378300.789,
            'semi_minor_axis' => 6356566.435,
            'uom' => 'urn:ogc:def:uom:EPSG::9001',
        ],
        'urn:ogc:def:ellipsoid:EPSG::7011' => [
            'name' => 'Clarke 1880 (IGN)',
            'semi_major_axis' => 6378249.2,
            'semi_minor_axis' => 6356515.0,
            'uom' => 'urn:ogc:def:uom:EPSG::9001',
        ],
        'urn:ogc:def:ellipsoid:EPSG::7012' => [
            'name' => 'Clarke 1880 (RGS)',
            'semi_major_axis' => 6378249.145,
            'semi_minor_axis' => 6356514.8695497755,
            'uom' => 'urn:ogc:def:uom:EPSG::9001',
        ],
        'urn:ogc:def:ellipsoid:EPSG::7013' => [
            'name' => 'Clarke 1880 (Arc)',
            'semi_major_axis' => 6378249.145,
            'semi_minor_axis' => 6356514.966398753,
            'uom' => 'urn:ogc:def:uom:EPSG::9001',
        ],
        'urn:ogc:def:ellipsoid:EPSG::7014' => [
            'name' => 'Clarke 1880 (SGA 1922)',
            'semi_major_axis' => 6378249.2,
            'semi_minor_axis' => 6356514.996941779,
            'uom' => 'urn:ogc:def:uom:EPSG::9001',
        ],
        'urn:ogc:def:ellipsoid:EPSG::7015' => [
            'name' => 'Everest 1830 (1937 Adjustment)',
            'semi_major_axis' => 6377276.345,
            'semi_minor_axis' => 6356075.413140239,
            'uom' => 'urn:ogc:def:uom:EPSG::9001',
        ],
        'urn:ogc:def:ellipsoid:EPSG::7016' => [
            'name' => 'Everest 1830 (1967 Definition)',
            'semi_major_axis' => 6377298.556,
            'semi_minor_axis' => 6356097.550300896,
            'uom' => 'urn:ogc:def:uom:EPSG::9001',
        ],
        'urn:ogc:def:ellipsoid:EPSG::7018' => [
            'name' => 'Everest 1830 Modified',
            'semi_major_axis' => 6377304.063,
            'semi_minor_axis' => 6356103.038993155,
            'uom' => 'urn:ogc:def:uom:EPSG::9001',
        ],
        'urn:ogc:def:ellipsoid:EPSG::7019' => [
            'name' => 'GRS 1980',
            'semi_major_axis' => 6378137.0,
            'semi_minor_axis' => 6356752.314140356,
            'uom' => 'urn:ogc:def:uom:EPSG::9001',
        ],
        'urn:ogc:def:ellipsoid:EPSG::7020' => [
            'name' => 'Helmert 1906',
            'semi_major_axis' => 6378200.0,
            'semi_minor_axis' => 6356818.169627891,
            'uom' => 'urn:ogc:def:uom:EPSG::9001',
        ],
        'urn:ogc:def:ellipsoid:EPSG::7021' => [
            'name' => 'Indonesian National Spheroid',
            'semi_major_axis' => 6378160.0,
            'semi_minor_axis' => 6356774.50408554,
            'uom' => 'urn:ogc:def:uom:EPSG::9001',
        ],
        'urn:ogc:def:ellipsoid:EPSG::7022' => [
            'name' => 'International 1924',
            'semi_major_axis' => 6378388.0,
            'semi_minor_axis' => 6356911.9461279465,
            'uom' => 'urn:ogc:def:uom:EPSG::9001',
        ],
        'urn:ogc:def:ellipsoid:EPSG::7024' => [
            'name' => 'Krassowsky 1940',
            'semi_major_axis' => 6378245.0,
            'semi_minor_axis' => 6356863.018773047,
            'uom' => 'urn:ogc:def:uom:EPSG::9001',
        ],
        'urn:ogc:def:ellipsoid:EPSG::7025' => [
            'name' => 'NWL 9D',
            'semi_major_axis' => 6378145.0,
            'semi_minor_axis' => 6356759.769488684,
            'uom' => 'urn:ogc:def:uom:EPSG::9001',
        ],
        'urn:ogc:def:ellipsoid:EPSG::7027' => [
            'name' => 'Plessis 1817',
            'semi_major_axis' => 6376523.0,
            'semi_minor_axis' => 6355862.933255573,
            'uom' => 'urn:ogc:def:uom:EPSG::9001',
        ],
        'urn:ogc:def:ellipsoid:EPSG::7028' => [
            'name' => 'Struve 1860',
            'semi_major_axis' => 6378298.3,
            'semi_minor_axis' => 6356657.142669562,
            'uom' => 'urn:ogc:def:uom:EPSG::9001',
        ],
        'urn:ogc:def:ellipsoid:EPSG::7029' => [
            'name' => 'War Office',
            'semi_major_axis' => 6378300.0,
            'semi_minor_axis' => 6356751.689189189,
            'uom' => 'urn:ogc:def:uom:EPSG::9001',
        ],
        'urn:ogc:def:ellipsoid:EPSG::7030' => [
            'name' => 'WGS 84',
            'semi_major_axis' => 6378137.0,
            'semi_minor_axis' => 6356752.314245179,
            'uom' => 'urn:ogc:def:uom:EPSG::9001',
        ],
        'urn:ogc:def:ellipsoid:EPSG::7031' => [
            'name' => 'GEM 10C',
            'semi_major_axis' => 6378137.0,
            'semi_minor_axis' => 6356752.314245179,
            'uom' => 'urn:ogc:def:uom:EPSG::9001',
        ],
        'urn:ogc:def:ellipsoid:EPSG::7032' => [
            'name' => 'OSU86F',
            'semi_major_axis' => 6378136.2,
            'semi_minor_axis' => 6356751.516927429,
            'uom' => 'urn:ogc:def:uom:EPSG::9001',
        ],
        'urn:ogc:def:ellipsoid:EPSG::7033' => [
            'name' => 'OSU91A',
            'semi_major_axis' => 6378136.3,
            'semi_minor_axis' => 6356751.616592146,
            'uom' => 'urn:ogc:def:uom:EPSG::9001',
        ],
        'urn:ogc:def:ellipsoid:EPSG::7034' => [
            'name' => 'Clarke 1880',
            'semi_major_axis' => 20926202.0,
            'semi_minor_axis' => 20854895.0,
            'uom' => 'urn:ogc:def:uom:EPSG::9005',
        ],
        'urn:ogc:def:ellipsoid:EPSG::7036' => [
            'name' => 'GRS 1967',
            'semi_major_axis' => 6378160.0,
            'semi_minor_axis' => 6356774.516090714,
            'uom' => 'urn:ogc:def:uom:EPSG::9001',
        ],
        'urn:ogc:def:ellipsoid:EPSG::7041' => [
            'name' => 'Average Terrestrial System 1977',
            'semi_major_axis' => 6378135.0,
            'semi_minor_axis' => 6356750.304921594,
            'uom' => 'urn:ogc:def:uom:EPSG::9001',
        ],
        'urn:ogc:def:ellipsoid:EPSG::7042' => [
            'name' => 'Everest (1830 Definition)',
            'semi_major_axis' => 20922931.8,
            'semi_minor_axis' => 20853374.58,
            'uom' => 'urn:ogc:def:uom:EPSG::9080',
        ],
        'urn:ogc:def:ellipsoid:EPSG::7043' => [
            'name' => 'WGS 72',
            'semi_major_axis' => 6378135.0,
            'semi_minor_axis' => 6356750.520016094,
            'uom' => 'urn:ogc:def:uom:EPSG::9001',
        ],
        'urn:ogc:def:ellipsoid:EPSG::7044' => [
            'name' => 'Everest 1830 (1962 Definition)',
            'semi_major_axis' => 6377301.243,
            'semi_minor_axis' => 6356100.230165385,
            'uom' => 'urn:ogc:def:uom:EPSG::9001',
        ],
        'urn:ogc:def:ellipsoid:EPSG::7045' => [
            'name' => 'Everest 1830 (1975 Definition)',
            'semi_major_axis' => 6377299.151,
            'semi_minor_axis' => 6356098.145120132,
            'uom' => 'urn:ogc:def:uom:EPSG::9001',
        ],
        'urn:ogc:def:ellipsoid:EPSG::7046' => [
            'name' => 'Bessel Namibia (GLM)',
            'semi_major_axis' => 6377397.155,
            'semi_minor_axis' => 6356078.962818189,
            'uom' => 'urn:ogc:def:uom:EPSG::9031',
        ],
        'urn:ogc:def:ellipsoid:EPSG::7048' => [
            'name' => 'GRS 1980 Authalic Sphere',
            'semi_major_axis' => 6371007.0,
            'semi_minor_axis' => 6371007.0,
            'uom' => 'urn:ogc:def:uom:EPSG::9001',
        ],
        'urn:ogc:def:ellipsoid:EPSG::7049' => [
            'name' => 'IAG 1975',
            'semi_major_axis' => 6378140.0,
            'semi_minor_axis' => 6356755.288157528,
            'uom' => 'urn:ogc:def:uom:EPSG::9001',
        ],
        'urn:ogc:def:ellipsoid:EPSG::7050' => [
            'name' => 'GRS 1967 Modified',
            'semi_major_axis' => 6378160.0,
            'semi_minor_axis' => 6356774.719195306,
            'uom' => 'urn:ogc:def:uom:EPSG::9001',
        ],
        'urn:ogc:def:ellipsoid:EPSG::7051' => [
            'name' => 'Danish 1876',
            'semi_major_axis' => 6377019.27,
            'semi_minor_axis' => 6355762.5391,
            'uom' => 'urn:ogc:def:uom:EPSG::9001',
        ],
        'urn:ogc:def:ellipsoid:EPSG::7052' => [
            'name' => 'Clarke 1866 Authalic Sphere',
            'semi_major_axis' => 6370997.0,
            'semi_minor_axis' => 6370997.0,
            'uom' => 'urn:ogc:def:uom:EPSG::9001',
        ],
        'urn:ogc:def:ellipsoid:EPSG::7053' => [
            'name' => 'Hough 1960',
            'semi_major_axis' => 6378270.0,
            'semi_minor_axis' => 6356794.343434343,
            'uom' => 'urn:ogc:def:uom:EPSG::9001',
        ],
        'urn:ogc:def:ellipsoid:EPSG::7054' => [
            'name' => 'PZ-90',
            'semi_major_axis' => 6378136.0,
            'semi_minor_axis' => 6356751.361745712,
            'uom' => 'urn:ogc:def:uom:EPSG::9001',
        ],
        'urn:ogc:def:ellipsoid:EPSG::7055' => [
            'name' => 'Clarke 1880 (international foot)',
            'semi_major_axis' => 20926202.0,
            'semi_minor_axis' => 20854895.0,
            'uom' => 'urn:ogc:def:uom:EPSG::9002',
        ],
        'urn:ogc:def:ellipsoid:EPSG::7056' => [
            'name' => 'Everest 1830 (RSO 1969)',
            'semi_major_axis' => 6377295.664,
            'semi_minor_axis' => 6356094.667915204,
            'uom' => 'urn:ogc:def:uom:EPSG::9001',
        ],
        'urn:ogc:def:ellipsoid:EPSG::7057' => [
            'name' => 'International 1924 Authalic Sphere',
            'semi_major_axis' => 6371228.0,
            'semi_minor_axis' => 6371228.0,
            'uom' => 'urn:ogc:def:uom:EPSG::9001',
        ],
        'urn:ogc:def:ellipsoid:EPSG::7058' => [
            'name' => 'Hughes 1980',
            'semi_major_axis' => 6378273.0,
            'semi_minor_axis' => 6356889.449,
            'uom' => 'urn:ogc:def:uom:EPSG::9001',
        ],
    ];

<<<<<<< HEAD
    protected $semiMajorAxis;
=======
    private static array $cachedObjects = [];

    protected Length $semiMajorAxis;
>>>>>>> 2c3ddf23

    protected $semiMinorAxis;

    public function __construct(Length $semiMajorAxis, Length $semiMinorAxis)
    {
        $this->semiMajorAxis = $semiMajorAxis;
        $this->semiMinorAxis = $semiMinorAxis;
    }

    public function getSemiMajorAxis(): Length
    {
        return $this->semiMajorAxis;
    }

    public function getSemiMinorAxis(): Length
    {
        return $this->semiMinorAxis;
    }

    public function getInverseFlattening(): float
    {
        return ($this->semiMajorAxis->getValue() - $this->semiMinorAxis->getValue()) / $this->semiMajorAxis->getValue();
    }

    public function getEccentricity(): float
    {
        return sqrt($this->getEccentricitySquared());
    }

    public function getEccentricitySquared(): float
    {
        return (2 * $this->getInverseFlattening()) - $this->getInverseFlattening() ** 2;
    }

    public static function fromSRID(string $srid): self
    {
        if (!isset(static::$sridData[$srid])) {
            throw new UnknownEllipsoidException($srid);
        }

        if (!isset(self::$cachedObjects[$srid])) {
            $data = static::$sridData[$srid];

            self::$cachedObjects[$srid] = new static(
                Length::makeUnit($data['semi_major_axis'], $data['uom']),
                Length::makeUnit($data['semi_minor_axis'], $data['uom'])
            );
        }

        return self::$cachedObjects[$srid];
    }

    public static function getSupportedSRIDs(): array
    {
        $supported = [];
        foreach (static::$sridData as $srid => $data) {
            $supported[$srid] = $data['name'];
        }

        return $supported;
    }
}<|MERGE_RESOLUTION|>--- conflicted
+++ resolved
@@ -655,13 +655,9 @@
         ],
     ];
 
-<<<<<<< HEAD
+    private static $cachedObjects = [];
+
     protected $semiMajorAxis;
-=======
-    private static array $cachedObjects = [];
-
-    protected Length $semiMajorAxis;
->>>>>>> 2c3ddf23
 
     protected $semiMinorAxis;
 
