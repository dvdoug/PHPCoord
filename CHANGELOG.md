# Changelog

## [Unreleased]

<<<<<<< HEAD
## [5.0.0] - 2021-11-12
### Added
- Support for IGN France geocentric translation by grid interpolation. This requires the [Europe datapack](https://www.phpcoord.net/en/stable/coordinate_conversions_easy.html#grids)
- Support for vertical grid files. These require a [relevant datapack](https://www.phpcoord.net/en/stable/coordinate_conversions_easy.html#grids)
### Changed
- The signatures of all `*Point::create*()` methods have been changed to put the CRS *first*. Previously the distance/direction values came first. This is to ensure that all optional parameters are at the end of the signature, addressing a PHP8.1 deprecation.

  Example:

  ```
  // in v4
  GeographicPoint::create(
      Angle $latitude,
      Angle $longitude,
      ?Length $height = null,
      Geographic $crs, // was after distance/direction
      ?DateTimeInterface $epoch = null
  ): GeographicPoint

  // in v5
  GeographicPoint::create(
      Geographic $crs, // now goes first
      Angle $latitude,
      Angle $longitude,
      ?Length $height = null,
      ?DateTimeInterface $epoch = null
  ): GeographicPoint
   ```


- Updates to data for Canada, Norway, UK
- Some internal simplifications and optimisations
- Supported PHP versions changed to `^8.0`

## [4.6.0] - 2021-10-22
Unless a major bug is found, this will be the last release in the v4.x series. The next feature release will be v5.0.
=======
## [4.6.1] - 2022-01-29
Unless a major bug is found, this will be the last release in the v4.x series. All future releases will be v5.x.
>>>>>>> f3ff8a09
This is because one of PHP8.1's [new deprecations](https://github.com/php/php-src/commit/afc4d67c8b4e02a985a4cd27b8e79b343eb3c0ad)
requires a significant non-backwards compatible change to address.

### Fixed
- Guard against divide by zero issues when calculating distance between two points

## [4.6.0] - 2021-10-22
### Changed
 - Updates to data for Papua New Guinea, Ukraine and WGS84
 - Some internal simplifications and optimisations
### Fixed
 - Corrected the decoding of sexagesimal DMS degree fractional components

## [4.5.0] - 2021-09-25
### Changed
 - Updates to data for Canada, Costa Rica, France, French Southern Territories, Kyrgistan, Liechtenstein, Poland, Russia, Switzerland, Tonga, UK, USA, Wallis and Futuna
 - Many internal simplifications and optimisations, leading to faster conversions and a corresponding update of the maximum chain depth from 5 to 7
### Fixed
 - _Some_ PHP8.1 deprecations
### Deprecated
 - `Compound::EPSG_RGF93_LAMBERT_93_PLUS_NGF_IGN69_HEIGHT`, use `Compound::EPSG_RGF93_V1_LAMBERT_93_PLUS_NGF_IGN69_HEIGHT` instead
 - `Compound::EPSG_RGF93_LAMBERT_93_PLUS_NGF_IGN78_HEIGHT`, use `Compound::EPSG_RGF93_V1_LAMBERT_93_PLUS_NGF_IGN78_HEIGHT` instead
 - `Compound::EPSG_RGF93_PLUS_NGF_IGN69_HEIGHT`, use `Compound::EPSG_RGF93_V2_PLUS_NGF_IGN69_HEIGHT` instead
 - `Compound::EPSG_RGF93_PLUS_NGF_IGN78_HEIGHT`, use `Compound::EPSG_RGF93_V2_PLUS_NGF_IGN78_HEIGHT` instead
 - `Geocentric::EPSG_CHTRF95`, use `Geocentric::EPSG_CHTRS95` instead
 - `Geocentric::EPSG_RGF93`, use `Geocentric::EPSG_RGF93_V1` instead
 - `Geographic2D::EPSG_CHTRF95`, use `Geographic2D::EPSG_CHTRS95` instead
 - `Geographic2D::EPSG_RGF93`, use `Geographic2D::EPSG_RGF93_V1` instead
 - `Geographic2D::EPSG_RGF93_LON_LAT`, use `Geographic2D::EPSG_RGF93_V1_LON_LAT` instead
 - `Geographic3D::EPSG_CHTRF95`, use `Geographic3D::EPSG_CHTRS95` instead
 - `Geographic3D::EPSG_RGF93`, use `Geographic3D::EPSG_RGF93_V1` instead
 - `Geographic3D::EPSG_RGF93_LON_LAT`, use `Geographic3D::EPSG_RGF93_V1_LON_LAT` instead
 - `Projected::EPSG_RGF93_CC42`, use `Projected::EPSG_RGF93_V1_CC42` instead
 - `Projected::EPSG_RGF93_CC43`, use `Projected::EPSG_RGF93_V1_CC43` instead
 - `Projected::EPSG_RGF93_CC44`, use `Projected::EPSG_RGF93_V1_CC44` instead
 - `Projected::EPSG_RGF93_CC45`, use `Projected::EPSG_RGF93_V1_CC45` instead
 - `Projected::EPSG_RGF93_CC46`, use `Projected::EPSG_RGF93_V1_CC46` instead
 - `Projected::EPSG_RGF93_CC47`, use `Projected::EPSG_RGF93_V1_CC47` instead
 - `Projected::EPSG_RGF93_CC48`, use `Projected::EPSG_RGF93_V1_CC48` instead
 - `Projected::EPSG_RGF93_CC49`, use `Projected::EPSG_RGF93_V1_CC49` instead
 - `Projected::EPSG_RGF93_CC50`, use `Projected::EPSG_RGF93_V1_CC50` instead
 - `Projected::EPSG_RGF93_LAMBERT_93`, use `Projected::EPSG_RGF93_V1_LAMBERT_93` instead
 - `Datum::EPSG_SWISS_TERRESTRIAL_REFERENCE_FRAME_1995`, use `Datum::EPSG_SWISS_TERRESTRIAL_REFERENCE_SYSTEM_1995` instead
 - `Datum::EPSG_RESEAU_GEODESIQUE_FRANCAIS_1993`, use `Datum::EPSG_RESEAU_GEODESIQUE_FRANCAIS_1993_V1` instead

## [4.4.0] - 2021-06-24
### Added
 - Support for NTv2, OSTN15/OSGM15 and NADCON5 grid files. These require a [relevant datapack](https://www.phpcoord.net/en/stable/coordinate_conversions_easy.html#grids)
### Changed
 - Updates to data for Argentina, Belgium, Canada, Costa Rica, Czechia, Greenland, Italy, Russia, UK and USA
 - Performance optimisations
 - Supported PHP versions changed to `^7.4||^8.0`
### Deprecated
 - `Compound::EPSG_BELGE_1972_BELGIAN_LAMBERT_72_PLUS_OSTEND_HEIGHT`, use `Compound::EPSG_BD72_BELGIAN_LAMBERT_72_PLUS_OSTEND_HEIGHT` instead
 - `Geographic2D::EPSG_BELGE_1950`, use `Geographic2D::EPSG_BD50` instead
 - `Geographic2D::EPSG_BELGE_1950_BRUSSELS`, use `Geographic2D::EPSG_BD50_BRUSSELS` instead
 - `Geographic2D::EPSG_BELGE_1972`, use `Geographic2D::EPSG_BD72` instead
 - `Projected::EPSG_BELGE_1950_BRUSSELS_BELGE_LAMBERT_50`, use `Projected::EPSG_BD50_BRUSSELS_BELGE_LAMBERT_50` instead
 - `Projected::EPSG_BELGE_1972_BELGE_LAMBERT_72`, use `Projected::EPSG_BD72_BELGE_LAMBERT_72` instead
 - `Projected::EPSG_BELGE_1972_BELGIAN_LAMBERT_72`, use `Projected::EPSG_BD72_BELGIAN_LAMBERT_72` instead
 - `Vertical::EPSG_GENOA_HEIGHT`, use `Vertical::EPSG_GENOA_1942_HEIGHT` instead
 - `Datum::EPSG_GENOA`, use `Datum::EPSG_GENOA_1942` instead

## [4.3.0] - 2021-04-24
### Added
 - Datapacks. [See docs](https://www.phpcoord.net/en/stable/coordinate_conversions_easy.html#accuracy) for more info
### Changed
 - Updates to data for Canada

## [4.2.0] - 2021-04-19
### Added
 - More accurate extent data
### Fixed
 - Ensure projections still work even when origin points are on the other side of the antimeridian
### Changed
 - Updates to data for Australia, Poland, UK and US Gulf of Mexico
### Deprecated
 - `Compound::EPSG_OSGB_1936_BRITISH_NATIONAL_GRID_PLUS_ODN_HEIGHT`, use `Compound::EPSG_OSGB36_BRITISH_NATIONAL_GRID_PLUS_ODN_HEIGHT` instead
 - `Geographic2D::EPSG_OSGB_1936`, use `Geographic2D::EPSG_OSGB36` instead
 - `Projected::EPSG_OSGB_1936_BRITISH_NATIONAL_GRID`, use `Projected::EPSG_OSGB36_BRITISH_NATIONAL_GRID` instead
 - `Projected::EPSG_ETRS89_POLAND_CS2000_ZONE_5`, use `Projected::EPSG_ETRF2000_PL_CS2000_15` instead
 - `Projected::EPSG_ETRS89_POLAND_CS2000_ZONE_6`, use `Projected::EPSG_ETRF2000_PL_CS2000_18` instead
 - `Projected::EPSG_ETRS89_POLAND_CS2000_ZONE_7`, use `Projected::EPSG_ETRF2000_PL_CS2000_21` instead
 - `Projected::EPSG_ETRS89_POLAND_CS2000_ZONE_8`, use `Projected::EPSG_ETRF2000_PL_CS2000_24` instead
 - `Projected::EPSG_ETRS89_POLAND_CS92`, use `Projected::EPSG_ETRF2000_PL_CS92` instead
 - `Datum::EPSG_OSGB_1936`, use `Datum::EPSG_ORDNANCE_SURVEY_OF_GREAT_BRITAIN_1936` instead

## [4.1.0] - 2021-03-03
### Added
 - Added `UTMPoint` as a better way of handling UTM zones than the EPSG model does it
- Improved conversion chaining for `CompoundPoint`s
### Changed
  - Moved `verticalOffsetAndSlope` method from `CompoundPoint` to `VerticalPoint`. This is technically a breaking change, but since the code is only 2 days old shouldn't affect anyone.

## [4.0.1] - 2021-03-01
### Fixed
 - Documentation issues

## [4.0.0] - 2021-03-01
### Added
 - Chaining of conversions
 - Documentation(!)

## [4.0.0beta1] - 2021-01-05
### Added
 - 6200+ new coordinate systems.
### Changed
 - Project reimplemented from scratch. License changed from GPL to MIT.

## [3.1.2] - 2020-09-29
### Changed
 - Supported PHP versions changed from `^7.1` to `^7.3||^8.0`

## [3.1.1] - 2020-04-16
### Fixed
 - Corrected an issue with transforming ITM references to WGS84
 - Corrected an issue with transforming Irish Grid references to WGS84

## [3.1.0] - 2019-07-21
### Added
 - Added `OSRef::toGridReferenceWithSpaces` to complement `OSRef::toGridReference` [thomasedwards]

## [3.0.0] - 2019-04-13
### Added
 - Support for _accepting_ 2, 4, 8 and 10 figure Ordnance Survey references (6 figure was already supported)
### Changed
 - fromSixFigureReference
 - All value objects are now immutable - calling a conversion function on them now returns a *new* object rather than modifying the existing one  
 - Minimum PHP version is now 7.1
### Removed
 - HHVM support now that project has a stated goal of no longer targeting PHP7 compatibility
 - `OSRef::fromSixFigureReference()` has been removed, use `OSRef::fromGridReference()` instead
 - `OSRef::to[Two/Four/Six/Eight/Ten]FigureReference()` have been removed, use `OSRef::toGridReference($length)` instead

## [2.1] - 2016-09-20
### Added
 - Added distance calculations for grid-based co-ordinate systems to complement the existing lat/long implementation

## [2.0.3] - 2016-05-29
### Fixed
 - Fixed confusing docblock

## [2.0.2] - 2016-01-31
### Fixed
 - Ensure consistency of units

## [2.0.1] - 2016-01-19
### Added
 - Add support for 2, 4, 8 and 10 figure Ordnance Survey references (6 figure was already supported) [stevegoddard]

## [2.0] - 2016-01-03
### Added
 - 3D co-ordinates
 - Irish Grid and ITM support
### Changed
 - Major refactoring, breaks compatibility with previous API (hopefully for the better!)

## [1.1.2] - 2015-12-31
### Fixed
 - Corrected issue with Helmert transform where the resulting co-ordinate could be placed into the wrong quadrant

## [1.1.1] - 2014-11-19
### Fixed
 - Corrected bug in original code where OS 6-figure grid references were sometimes off by 1
### Changed
 - Updated Composer to use PSR-4

## [1.1] - 2014-01-23
Just cleanup

## 1.0.0 - 2014-01-23
Initial release of this fork (based off of v2.3 of original)
### Fixed
 - When converting Latitude and Longitude between WGS84 and OSGB36 or vice-versa, a wrong constant for the y translation has been corrected (was off by 1 metre)
### Changed
 - Eastings and northings are rounded to 1m, and lat/long to 5dp (approx 1m) to avoid any misconceptions that precision is the same thing as accuracy.
 - When calculating surface distances, a more accurate mean radius is now used rather than that derived from historical definitions of a nautical mile

[Unreleased]: https://github.com/dvdoug/PHPCoord/compare/v5.0.0...HEAD

[5.0.0]: https://github.com/dvdoug/PHPCoord/compare/v4.6.0...v5.0.0
[4.6.0]: https://github.com/dvdoug/PHPCoord/compare/v4.5.0...v4.6.0
[4.5.0]: https://github.com/dvdoug/PHPCoord/compare/v4.4.0...v4.5.0
[4.4.0]: https://github.com/dvdoug/PHPCoord/compare/v4.3.0...v4.4.0
[4.3.0]: https://github.com/dvdoug/PHPCoord/compare/v4.2.0...v4.3.0
[4.2.0]: https://github.com/dvdoug/PHPCoord/compare/v4.1.0...v4.2.0
[4.1.0]: https://github.com/dvdoug/PHPCoord/compare/v4.0.1...v4.1.0
[4.0.1]: https://github.com/dvdoug/PHPCoord/compare/v4.0.0...v4.0.1
[4.0.0]: https://github.com/dvdoug/PHPCoord/compare/v4.0.0beta1...v4.0.0
[4.0.0beta1]: https://github.com/dvdoug/PHPCoord/compare/v3.1.2...v4.0.0beta1
[3.1.2]: https://github.com/dvdoug/PHPCoord/compare/v3.1.1...v3.1.2
[3.1.1]: https://github.com/dvdoug/PHPCoord/compare/v3.1.0...v3.1.1
[3.1.0]: https://github.com/dvdoug/PHPCoord/compare/v3.0.0...v3.1.0
[3.0.0]: https://github.com/dvdoug/PHPCoord/compare/2.1...v3.0.0
[2.1]: https://github.com/dvdoug/PHPCoord/compare/2.0.3...2.1
[2.0.3]: https://github.com/dvdoug/PHPCoord/compare/2.0.2...2.0.3
[2.0.2]: https://github.com/dvdoug/PHPCoord/compare/2.0.1...2.0.2
[2.0.1]: https://github.com/dvdoug/PHPCoord/compare/2.0...2.0.1
[2.0]: https://github.com/dvdoug/PHPCoord/compare/1.1.2...2.0
[1.1.2]: https://github.com/dvdoug/PHPCoord/compare/1.1.1...1.1.2
[1.1.1]: https://github.com/dvdoug/PHPCoord/compare/1.1...1.1.1
[1.1]: https://github.com/dvdoug/PHPCoord/compare/1.0...1.1<|MERGE_RESOLUTION|>--- conflicted
+++ resolved
@@ -2,7 +2,6 @@
 
 ## [Unreleased]
 
-<<<<<<< HEAD
 ## [5.0.0] - 2021-11-12
 ### Added
 - Support for IGN France geocentric translation by grid interpolation. This requires the [Europe datapack](https://www.phpcoord.net/en/stable/coordinate_conversions_easy.html#grids)
@@ -37,12 +36,8 @@
 - Some internal simplifications and optimisations
 - Supported PHP versions changed to `^8.0`
 
-## [4.6.0] - 2021-10-22
-Unless a major bug is found, this will be the last release in the v4.x series. The next feature release will be v5.0.
-=======
 ## [4.6.1] - 2022-01-29
 Unless a major bug is found, this will be the last release in the v4.x series. All future releases will be v5.x.
->>>>>>> f3ff8a09
 This is because one of PHP8.1's [new deprecations](https://github.com/php/php-src/commit/afc4d67c8b4e02a985a4cd27b8e79b343eb3c0ad)
 requires a significant non-backwards compatible change to address.
 
